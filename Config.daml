--- conflicted
+++ resolved
@@ -27,7 +27,6 @@
 			</groups>
 			<controls>
 				<labelControl id="DuckDBGeoparquet_OvertureMapDescription" caption="Import and explore GeoParquet data" />
-<<<<<<< HEAD
 
                 <button id="DuckDBGeoparquet_Views_WizardDockpane_ShowButton"
                        caption="Download Overture"
@@ -58,14 +57,6 @@
                         <disabledText>Unable to open Feature Service controls at this time</disabledText>
                     </tooltip>
                 </button>
-
-=======
-				<button id="DuckDBGeoparquet_Views_WizardDockpane_ShowButton" caption="Launch Overture" className="DuckDBGeoparquet.Views.WizardDockpaneShowButton" loadOnClick="true" smallImage="Images\Overture16.png" largeImage="Images\Overture32.png" keytip="L" condition="esri_mapping_mapPane" extendedCaption="Load Overture Maps Data">
-					<tooltip heading="Overture Maps Data Loader">
-						Launch the Overture Maps Data Loader to import GeoParquet data
-						<disabledText>Unable to launch Overture Maps Data Loader at this time</disabledText></tooltip>
-				</button>
->>>>>>> c7157751
 				<!-- Custom Extent Tool -->
 				<tool id="DuckDBGeoparquet_CustomExtentTool" className="DuckDBGeoparquet.Views.CustomExtentTool" caption="Draw Custom Extent" loadOnClick="true" smallImage="pack://application:,,,/ArcGIS.Desktop.Resources;component/Images/SelectTool16.png" largeImage="pack://application:,,,/ArcGIS.Desktop.Resources;component/Images/SelectTool32.png" condition="esri_mapping_mapPane" keytip="E">
 					<tooltip heading="Draw Custom Extent">
